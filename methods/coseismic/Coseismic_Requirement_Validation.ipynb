--- conflicted
+++ resolved
@@ -114,12 +114,7 @@
     "from mintpy.smallbaselineApp import TimeSeriesAnalysis\n",
     "\n",
     "from solid_utils.fitting import IterativeOutlierFit\n",
-<<<<<<< HEAD
     "from solid_utils.sampling import SiteDisplacement, load_geo, samp_pair, profile_samples, haversine_distance\n",
-=======
-    "from solid_utils.sampling import load_geo, samp_pair, profile_samples, haversine_distance\n",
->>>>>>> 3ad448a9
-    "from solid_utils.plotting import display_coseismic_validation, display_validation_table"
    ]
   },
   {
@@ -919,15 +914,12 @@
     "# Outlier ID and removal parameters\n",
     "outlier_thresh = 3  # standard deviations\n",
     "outlier_iters = 1  # iterations\n",
-<<<<<<< HEAD
     "\n",
     "# Determine index of step parameter\n",
     "step_ndx = ts_functions['polynomial'] \\\n",
     "        + len(ts_functions['periodic']) \\\n",
     "        + 1\n",
     "print(f\"Step function index: {step_ndx:d}\")\n",
-=======
->>>>>>> 3ad448a9
     "\n",
     "# Loop through valid GNSS stations\n",
     "gnss_fits = {}  # empty dict to store fits\n",
@@ -942,7 +934,6 @@
     "\n",
     "    # Outlier detection and removal\n",
     "    gnss_fit = IterativeOutlierFit(gnss_stn.dates, gnss_stn.dis_los,\n",
-<<<<<<< HEAD
     "                                   model=ts_functions, threshold=outlier_thresh,\n",
     "                                   max_iter=outlier_iters)\n",
     "    gnss_fits[site_name] = gnss_fit  # record for posterity\n",
@@ -955,14 +946,6 @@
     "                                 dis_err=gnss_fit.mhat_se[step_ndx] * 1000,\n",
     "                                 unit='mm')\n",
     "    gnss_sites[site_name] = gnss_site\n",
-=======
-    "                                   model=ts_functions, threshold=3,\n",
-    "                                   max_iter=1)\n",
-    "    \n",
-    "    # Record station displacement\n",
-    "    gnss_stn.dis_dict = {'dis_mm': gnss_fit.m_hat[2] * 1000,\n",
-    "                         'dis_error_mm': gnss_fit.mhat_se[2] * 1000}\n",
->>>>>>> 3ad448a9
     "\n",
     "    # Report\n",
     "    if i == 0 :\n",
@@ -989,11 +972,7 @@
     "                        'dimgrey', zorder=1)\n",
     "    axes[ax_nb].plot(gnss_fit.dates, 1000*gnss_fit.dis_hat,\n",
     "                     'c', linewidth=3, label='model fit', zorder=2)\n",
-<<<<<<< HEAD
-    "    \n",
-=======
-    "\n",
->>>>>>> 3ad448a9
+    "\n",
     "    # Format plot\n",
     "    axes[ax_nb].legend()\n",
     "    axes[ax_nb].set_xticks(gnss_stn.dates[::label_skips])\n",
